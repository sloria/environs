--- conflicted
+++ resolved
@@ -205,18 +205,13 @@
     }
 
 
-<<<<<<< HEAD
 def _preprocess_json(value: typing.Union[str, typing.Mapping, typing.List], **kwargs):
-    if isinstance(value, str):
-        return pyjson.loads(value)
-    return value
-=======
-def _preprocess_json(value: str, **kwargs):
-    try:
-        return pyjson.loads(value)
+    try:
+        if isinstance(value, str):
+            return pyjson.loads(value)
+        return value
     except pyjson.JSONDecodeError as error:
         raise ma.ValidationError("Not valid JSON.") from error
->>>>>>> 5fc6229e
 
 
 _EnumT = typing.TypeVar("_EnumT", bound=Enum)
