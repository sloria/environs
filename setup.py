--- conflicted
+++ resolved
@@ -6,11 +6,7 @@
 EXTRAS_REQUIRE = {
     "django": DJANGO_REQUIRES,
     "tests": ["pytest"] + DJANGO_REQUIRES,
-<<<<<<< HEAD
-    "lint": ["flake8==4.0.1", "flake8-bugbear==21.4.3", "mypy==0.910", "pre-commit~=2.4"],
-=======
-    "lint": ["flake8==3.9.2", "flake8-bugbear==21.9.2", "mypy==0.910", "pre-commit~=2.4"],
->>>>>>> f4a27155
+    "lint": ["flake8==4.0.1", "flake8-bugbear==21.9.2", "mypy==0.910", "pre-commit~=2.4"],
 }
 EXTRAS_REQUIRE["dev"] = EXTRAS_REQUIRE["tests"] + EXTRAS_REQUIRE["lint"] + ["tox"]
 PYTHON_REQUIRES = ">=3.6"
