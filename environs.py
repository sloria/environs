import collections
import contextlib
import inspect
import functools
import json as pyjson
import logging
import os
import re
import typing
from collections.abc import Mapping
from urllib.parse import urlparse, ParseResult
from pathlib import Path

import marshmallow as ma
from dotenv.main import load_dotenv, DotEnv, _walk_to_root

__version__ = "6.0.0"
__all__ = ["EnvError", "Env"]

MARSHMALLOW_VERSION_INFO = tuple([int(part) for part in ma.__version__.split(".") if part.isdigit()])
_PROXIED_PATTERN = re.compile(r"\s*{{\s*(\S*)\s*}}\s*")

<<<<<<< HEAD
T = typing.TypeVar("T")
ErrorMapping = typing.Mapping[str, typing.List[str]]
ErrorList = typing.List[str]
=======
_T = typing.TypeVar("_T")
_StrType = str
_BoolType = bool
_IntType = int

>>>>>>> 3ba208e4
FieldFactory = typing.Callable[..., ma.fields.Field]
Subcast = typing.Union[typing.Type, typing.Callable[..., _T]]
FieldType = typing.Type[ma.fields.Field]
FieldOrFactory = typing.Union[FieldType, FieldFactory]
ParserMethod = typing.Callable[..., _T]


<<<<<<< HEAD
class EnvError(Exception):
    pass


class EnvValidationError(ValueError, EnvError):
    def __init__(self, message: str, error_messages: typing.Union[ErrorList, ErrorMapping]):
        self.error_messages = error_messages
        super().__init__(message)


class EnvSealedError(TypeError, EnvError):
    pass
=======
class EnvError(ValueError):
    """Raised when an environment variable or if a required environment variable is unset."""


class ParserConflictError(ValueError):
    """Raised when adding a custom parser that conflicts with a built-in parser method."""
>>>>>>> 3ba208e4


def _field2method(
    field_or_factory: FieldOrFactory, method_name: str, *, preprocess: typing.Callable = None
) -> ParserMethod:
    def method(
        self: "Env", name: str, default: typing.Any = ma.missing, subcast: Subcast = None, **kwargs
<<<<<<< HEAD
    ) -> T:
        if self._sealed:
            raise EnvSealedError("Env has already been sealed. New values cannot be parsed.")
=======
    ) -> _T:
>>>>>>> 3ba208e4
        missing = kwargs.pop("missing", None) or default
        if isinstance(field_or_factory, type) and issubclass(field_or_factory, ma.fields.Field):
            field = typing.cast(typing.Type[ma.fields.Field], field_or_factory)(missing=missing, **kwargs)
        else:
            field = typing.cast(FieldFactory, field_or_factory)(subcast=subcast, missing=missing, **kwargs)
        parsed_key, raw_value, proxied_key = self._get_from_environ(name, ma.missing)
        self._fields[parsed_key] = field
        source_key = proxied_key or parsed_key
        if raw_value is ma.missing and field.missing is ma.missing:
<<<<<<< HEAD
            message = "Environment variable not set."
            if self.eager:
                raise EnvValidationError(
                    'Environment variable "{}" not set'.format(proxied_key or parsed_key), [message]
                )
            else:
                self._errors[parsed_key].append(message)
=======
            raise EnvError('Environment variable "{}" not set'.format(source_key))
>>>>>>> 3ba208e4
        if raw_value or raw_value == "":
            value = raw_value
        else:
            value = field.missing
        if preprocess:
            value = preprocess(value, subcast=subcast, **kwargs)
        try:
            value = field.deserialize(value)
        except ma.ValidationError as error:
<<<<<<< HEAD
            if self.eager:
                raise EnvValidationError(
                    'Environment variable "{}" invalid: {}'.format(name, error.args[0]), error.messages
                ) from error
            self._errors[parsed_key].extend(error.messages)
=======
            raise EnvError(
                'Environment variable "{}" invalid: {}'.format(source_key, error.args[0])
            ) from error
>>>>>>> 3ba208e4
        else:
            self._values[parsed_key] = value
        return value

    method.__name__ = method_name
    return method


def _func2method(func: typing.Callable, method_name: str) -> ParserMethod:
    def method(
        self: "Env", name: str, default: typing.Any = ma.missing, subcast: typing.Type = None, **kwargs
    ):
        if self._sealed:
            raise EnvSealedError("Env has already been sealed. New values cannot be parsed.")
        parsed_key, raw_value, proxied_key = self._get_from_environ(name, default)
        if raw_value is ma.missing:
            raise EnvError('Environment variable "{}" not set'.format(proxied_key or parsed_key))
        value = func(raw_value, **kwargs)
        self._fields[parsed_key] = ma.fields.Field(**kwargs)
        self._values[parsed_key] = value
        return value

    method.__name__ = method_name
    return method


# From webargs
def _dict2schema(dct, schema_class=ma.Schema):
    """Generate a `marshmallow.Schema` class given a dictionary of
    `Fields <marshmallow.fields.Field>`.
    """
    if hasattr(schema_class, "from_dict"):  # marshmallow 3
        return schema_class.from_dict(dct)
    attrs = dct.copy()

    class Meta:
        strict = True

    attrs["Meta"] = Meta
    return type("", (schema_class,), attrs)


def _make_list_field(*, subcast: Subcast, **kwargs) -> ma.fields.List:
    inner_field = ma.Schema.TYPE_MAPPING[subcast] if subcast else ma.fields.Field
    return ma.fields.List(inner_field, **kwargs)


def _preprocess_list(value: typing.Union[str, typing.Iterable], **kwargs) -> typing.Iterable:
    return value if ma.utils.is_iterable_but_not_string(value) else typing.cast(str, value).split(",")


def _preprocess_dict(
    value: typing.Union[str, typing.Mapping[str, _T]], subcast: Subcast, **kwargs
) -> typing.Mapping[str, _T]:
    if isinstance(value, Mapping):
        return value

    return {
        key.strip(): subcast(val.strip()) if subcast else val.strip()
        for key, val in (item.split("=") for item in value.split(",") if value)
    }


def _preprocess_json(value: str, **kwargs):
    return pyjson.loads(value)


def _dj_db_url_parser(value: str, **kwargs) -> dict:
    try:
        import dj_database_url
    except ImportError as error:
        raise RuntimeError(
            "The dj_db_url parser requires the dj-database-url package. "
            "You can install it with: pip install dj-database-url"
        ) from error
    return dj_database_url.parse(value, **kwargs)


def _dj_email_url_parser(value: str, **kwargs) -> dict:
    try:
        import dj_email_url
    except ImportError as error:
        raise RuntimeError(
            "The dj_email_url parser requires the dj-email-url package. "
            "You can install it with: pip install dj-email-url"
        ) from error
    return dj_email_url.parse(value, **kwargs)


class URLField(ma.fields.URL):
    def _serialize(self, value: ParseResult, *args, **kwargs) -> str:
        return value.geturl()

    # Override deserialize rather than _deserialize because we need
    # to call urlparse *after* validation has occurred
    def deserialize(self, value: str, attr: str = None, data: typing.Mapping = None) -> ParseResult:
        ret = super().deserialize(value, attr, data)
        return urlparse(ret)


class PathField(ma.fields.Str):
    def _deserialize(self, value, *args, **kwargs) -> Path:
        ret = super()._deserialize(value, *args, **kwargs)
        return Path(ret)


class LogLevelField(ma.fields.Int):
    def _format_num(self, value) -> int:
        try:
            return super()._format_num(value)
        except (TypeError, ValueError) as error:
            if hasattr(logging, value):
                return getattr(logging, value)
            else:
                raise ma.ValidationError("Not a valid log level.") from error


class Env:
    """An environment variable reader."""

    __call__ = _field2method(ma.fields.Field, "__call__")  # type: ParserMethod

    int = _field2method(ma.fields.Int, "int")
    bool = _field2method(ma.fields.Bool, "bool")
    str = _field2method(ma.fields.Str, "str")
    float = _field2method(ma.fields.Float, "float")
    decimal = _field2method(ma.fields.Decimal, "decimal")
    list = _field2method(_make_list_field, "list", preprocess=_preprocess_list)
    dict = _field2method(ma.fields.Dict, "dict", preprocess=_preprocess_dict)
    json = _field2method(ma.fields.Field, "json", preprocess=_preprocess_json)
    datetime = _field2method(ma.fields.DateTime, "datetime")
    date = _field2method(ma.fields.Date, "date")
    path = _field2method(PathField, "path")
    log_level = _field2method(LogLevelField, "log_level")
    timedelta = _field2method(ma.fields.TimeDelta, "timedelta")
    uuid = _field2method(ma.fields.UUID, "uuid")
    url = _field2method(URLField, "url")
    dj_db_url = _func2method(_dj_db_url_parser, "dj_db_url")
    dj_email_url = _func2method(_dj_email_url_parser, "dj_email_url")

<<<<<<< HEAD
    def __init__(self, *, eager: bool = True):
        self.eager = eager
        self._sealed = False  # type: bool
        self._fields = {}  # type: typing.Dict[str, ma.fields.Field]
        self._values = {}  # type: typing.Dict[str, typing.Any]
        self._errors = collections.defaultdict(list)  # type: ErrorMapping
        self._prefix = None  # type: typing.Optional[str]
        self.__parser_map__ = self.default_parser_map.copy()
=======
    def __init__(self):
        self._fields = {}  # type: typing.Dict[_StrType, ma.fields.Field]
        self._values = {}  # type: typing.Dict[_StrType, typing.Any]
        self._prefix = None  # type: typing.Optional[_StrType]
        self.__custom_parsers__ = {}
>>>>>>> 3ba208e4

    def __repr__(self) -> _StrType:
        return "<{} {}>".format(self.__class__.__name__, self._values)

    __str__ = __repr__

    @staticmethod
    def read_env(
        path: _StrType = None,
        recurse: _BoolType = True,
        stream: _StrType = None,
        verbose: _BoolType = False,
        override: _BoolType = False,
    ) -> DotEnv:
        """Read a .env file into os.environ.

        If .env is not found in the directory from which this method is called,
        the default behavior is to recurse up the directory tree until a .env
        file is found. If you do not wish to recurse up the tree, you may pass
        False as a second positional argument.
        """
        # By default, start search from the same file this function is called
        if path is None:
            current_frame = inspect.currentframe()
            if not current_frame:
                raise RuntimeError("Could not get current call frame.")
            frame = current_frame.f_back
            caller_dir = os.path.dirname(frame.f_code.co_filename)
            # Will be a directory
            start = os.path.join(os.path.abspath(caller_dir))
        else:
            # Could be directory or a file
            start = path
        if recurse:
            env_name = os.path.basename(start) if os.path.isfile(start) else ".env"
            for dirname in _walk_to_root(start):
                check_path = os.path.join(dirname, env_name)
                if os.path.exists(check_path):
                    return load_dotenv(check_path, stream=stream, verbose=verbose, override=override)
        else:
            if path is None:
                start = os.path.join(start, ".env")
            return load_dotenv(start, stream=stream, verbose=verbose, override=override)

    @contextlib.contextmanager
    def prefixed(self, prefix: _StrType) -> typing.Iterator["Env"]:
        """Context manager for parsing envvars with a common prefix."""
        try:
            old_prefix = self._prefix
            if old_prefix is None:
                self._prefix = prefix
            else:
                self._prefix = "{}{}".format(old_prefix, prefix)
            yield self
        finally:
            # explicitly reset the stored prefix on completion and exceptions
            self._prefix = None
        self._prefix = old_prefix

<<<<<<< HEAD
    def seal(self):
        """Validate parsed values and prevent new values from being added.

        :raises: environs.EnvValidationError
        """
        self._sealed = True
        if self._errors:
            error_messages = dict(self._errors)
            self._errors = {}
            raise EnvValidationError(
                "Environment variables invalid: {}".format(error_messages), error_messages
            )

    def __getattr__(self, name: str, **kwargs):
=======
    def __getattr__(self, name: _StrType, **kwargs):
>>>>>>> 3ba208e4
        try:
            return functools.partial(self.__custom_parsers__[name], self)
        except KeyError as error:
            raise AttributeError("{} has no attribute {}".format(self, name)) from error

    def add_parser(self, name: _StrType, func: typing.Callable) -> None:
        """Register a new parser method with the name ``name``. ``func`` must
        receive the input value for an environment variable.
        """
        if hasattr(self, name):
            raise ParserConflictError(
                "Env already has a method with name '{}'. Use a different name.".format(name)
            )
        self.__custom_parsers__[name] = _func2method(func, method_name=name)
        return None

    def parser_for(self, name: _StrType) -> typing.Callable[[typing.Callable], typing.Callable]:
        """Decorator that registers a new parser method with the name ``name``.
        The decorated function must receive the input value for an environment variable.
        """

        def decorator(func: typing.Callable) -> typing.Callable:
            self.add_parser(name, func)
            return func

        return decorator

    def add_parser_from_field(self, name: _StrType, field_cls: typing.Type[ma.fields.Field]):
        """Register a new parser method with name ``name``, given a marshmallow ``Field``."""
        self.__custom_parsers__[name] = _field2method(field_cls, method_name=name)

    def dump(self) -> typing.Mapping[_StrType, typing.Any]:
        """Dump parsed environment variables to a dictionary of simple data types (numbers
        and strings).
        """
        schema = _dict2schema(self._fields)()
        dump_result = schema.dump(self._values)
        return dump_result.data if MARSHMALLOW_VERSION_INFO[0] < 3 else dump_result

    def _get_from_environ(
        self, key: _StrType, default: typing.Any, *, proxied: _BoolType = False
    ) -> typing.Tuple[_StrType, typing.Any, typing.Optional[_StrType]]:
        """Access a value from os.environ. Handles proxied variables, e.g. SMTP_LOGIN={{MAILGUN_LOGIN}}.

        Returns a tuple (envvar_key, envvar_value, proxied_key). The ``envvar_key`` will be different from
        the passed key for proxied variables. proxied_key will be None if the envvar isn't proxied.

        The ``proxied`` flag is recursively passed if a proxy lookup is required to get a
        proxy env key.
        """
        env_key = self._get_key(key, omit_prefix=proxied)
        value = os.environ.get(env_key, default)
        if hasattr(value, "strip"):
            match = _PROXIED_PATTERN.match(value)
            if match:  # Proxied variable
                proxied_key = match.groups()[0]
                return (key, self._get_from_environ(proxied_key, default, proxied=True)[1], proxied_key)
        return env_key, value, None

    def _get_key(self, key: _StrType, *, omit_prefix: _BoolType = False) -> _StrType:
        return self._prefix + key if self._prefix and not omit_prefix else key<|MERGE_RESOLUTION|>--- conflicted
+++ resolved
@@ -20,17 +20,13 @@
 MARSHMALLOW_VERSION_INFO = tuple([int(part) for part in ma.__version__.split(".") if part.isdigit()])
 _PROXIED_PATTERN = re.compile(r"\s*{{\s*(\S*)\s*}}\s*")
 
-<<<<<<< HEAD
-T = typing.TypeVar("T")
-ErrorMapping = typing.Mapping[str, typing.List[str]]
-ErrorList = typing.List[str]
-=======
 _T = typing.TypeVar("_T")
 _StrType = str
 _BoolType = bool
 _IntType = int
 
->>>>>>> 3ba208e4
+ErrorMapping = typing.Mapping[str, typing.List[str]]
+ErrorList = typing.List[str]
 FieldFactory = typing.Callable[..., ma.fields.Field]
 Subcast = typing.Union[typing.Type, typing.Callable[..., _T]]
 FieldType = typing.Type[ma.fields.Field]
@@ -38,12 +34,11 @@
 ParserMethod = typing.Callable[..., _T]
 
 
-<<<<<<< HEAD
-class EnvError(Exception):
-    pass
-
-
-class EnvValidationError(ValueError, EnvError):
+class EnvError(ValueError):
+    """Raised when an environment variable or if a required environment variable is unset."""
+
+
+class EnvValidationError(EnvError):
     def __init__(self, message: str, error_messages: typing.Union[ErrorList, ErrorMapping]):
         self.error_messages = error_messages
         super().__init__(message)
@@ -51,14 +46,10 @@
 
 class EnvSealedError(TypeError, EnvError):
     pass
-=======
-class EnvError(ValueError):
-    """Raised when an environment variable or if a required environment variable is unset."""
 
 
 class ParserConflictError(ValueError):
     """Raised when adding a custom parser that conflicts with a built-in parser method."""
->>>>>>> 3ba208e4
 
 
 def _field2method(
@@ -66,13 +57,9 @@
 ) -> ParserMethod:
     def method(
         self: "Env", name: str, default: typing.Any = ma.missing, subcast: Subcast = None, **kwargs
-<<<<<<< HEAD
-    ) -> T:
+    ) -> _T:
         if self._sealed:
             raise EnvSealedError("Env has already been sealed. New values cannot be parsed.")
-=======
-    ) -> _T:
->>>>>>> 3ba208e4
         missing = kwargs.pop("missing", None) or default
         if isinstance(field_or_factory, type) and issubclass(field_or_factory, ma.fields.Field):
             field = typing.cast(typing.Type[ma.fields.Field], field_or_factory)(missing=missing, **kwargs)
@@ -82,17 +69,11 @@
         self._fields[parsed_key] = field
         source_key = proxied_key or parsed_key
         if raw_value is ma.missing and field.missing is ma.missing:
-<<<<<<< HEAD
             message = "Environment variable not set."
             if self.eager:
-                raise EnvValidationError(
-                    'Environment variable "{}" not set'.format(proxied_key or parsed_key), [message]
-                )
+                raise EnvValidationError('Environment variable "{}" not set'.format(source_key), [message])
             else:
                 self._errors[parsed_key].append(message)
-=======
-            raise EnvError('Environment variable "{}" not set'.format(source_key))
->>>>>>> 3ba208e4
         if raw_value or raw_value == "":
             value = raw_value
         else:
@@ -102,17 +83,11 @@
         try:
             value = field.deserialize(value)
         except ma.ValidationError as error:
-<<<<<<< HEAD
             if self.eager:
                 raise EnvValidationError(
-                    'Environment variable "{}" invalid: {}'.format(name, error.args[0]), error.messages
+                    'Environment variable "{}" invalid: {}'.format(source_key, error.args[0]), error.messages
                 ) from error
             self._errors[parsed_key].extend(error.messages)
-=======
-            raise EnvError(
-                'Environment variable "{}" invalid: {}'.format(source_key, error.args[0])
-            ) from error
->>>>>>> 3ba208e4
         else:
             self._values[parsed_key] = value
         return value
@@ -253,22 +228,14 @@
     dj_db_url = _func2method(_dj_db_url_parser, "dj_db_url")
     dj_email_url = _func2method(_dj_email_url_parser, "dj_email_url")
 
-<<<<<<< HEAD
-    def __init__(self, *, eager: bool = True):
+    def __init__(self, *, eager: _BoolType = True):
         self.eager = eager
         self._sealed = False  # type: bool
-        self._fields = {}  # type: typing.Dict[str, ma.fields.Field]
-        self._values = {}  # type: typing.Dict[str, typing.Any]
-        self._errors = collections.defaultdict(list)  # type: ErrorMapping
-        self._prefix = None  # type: typing.Optional[str]
-        self.__parser_map__ = self.default_parser_map.copy()
-=======
-    def __init__(self):
         self._fields = {}  # type: typing.Dict[_StrType, ma.fields.Field]
         self._values = {}  # type: typing.Dict[_StrType, typing.Any]
+        self._errors = collections.defaultdict(list)  # type: ErrorMapping
         self._prefix = None  # type: typing.Optional[_StrType]
-        self.__custom_parsers__ = {}
->>>>>>> 3ba208e4
+        self.__custom_parsers__ = {}  # type: typing.Dict[_StrType, ParserMethod]
 
     def __repr__(self) -> _StrType:
         return "<{} {}>".format(self.__class__.__name__, self._values)
@@ -328,7 +295,6 @@
             self._prefix = None
         self._prefix = old_prefix
 
-<<<<<<< HEAD
     def seal(self):
         """Validate parsed values and prevent new values from being added.
 
@@ -342,10 +308,7 @@
                 "Environment variables invalid: {}".format(error_messages), error_messages
             )
 
-    def __getattr__(self, name: str, **kwargs):
-=======
     def __getattr__(self, name: _StrType, **kwargs):
->>>>>>> 3ba208e4
         try:
             return functools.partial(self.__custom_parsers__[name], self)
         except KeyError as error:
