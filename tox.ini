[tox]
envlist=
    lint
    py{36,37,38,39}-marshmallow3
    py39-marshmallowdev

[testenv]
extras = tests
deps =
    marshmallow3: marshmallow>=3.0.0a1,<4.0.0
    marshmallowdev: https://github.com/marshmallow-code/marshmallow/archive/dev.tar.gz
commands = pytest {posargs}

[testenv:lint]
extras = lint
commands =
    pre-commit run --all-files
<<<<<<< HEAD
    ; Run mypy outside pre-commit because pre-commit runs mypy in a venv
    ; that doesn't have dependencies or their type annotations installed.
    mypy . examples/
=======
>>>>>>> 8338fb19

; Below tasks are for development only (not run in CI)

[testenv:watch-readme]
deps = grip
skip_install = true
commands = grip -b<|MERGE_RESOLUTION|>--- conflicted
+++ resolved
@@ -15,12 +15,6 @@
 extras = lint
 commands =
     pre-commit run --all-files
-<<<<<<< HEAD
-    ; Run mypy outside pre-commit because pre-commit runs mypy in a venv
-    ; that doesn't have dependencies or their type annotations installed.
-    mypy . examples/
-=======
->>>>>>> 8338fb19
 
 ; Below tasks are for development only (not run in CI)
 
